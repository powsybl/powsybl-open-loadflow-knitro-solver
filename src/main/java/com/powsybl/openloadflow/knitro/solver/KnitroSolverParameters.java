/**
 * Copyright (c) 2024, Artelys (http://www.artelys.com/)
 * This Source Code Form is subject to the terms of the Mozilla Public
 * License, v. 2.0. If a copy of the MPL was not distributed with this
 * file, You can obtain one at http://mozilla.org/MPL/2.0/.
 * SPDX-License-Identifier: MPL-2.0
 */
package com.powsybl.openloadflow.knitro.solver;

import com.powsybl.openloadflow.ac.solver.AcSolverParameters;
import com.powsybl.openloadflow.ac.solver.LineSearchStateVectorScaling;
import com.powsybl.openloadflow.ac.solver.MaxVoltageChangeStateVectorScaling;
import com.powsybl.openloadflow.ac.solver.StateVectorScalingMode;

import java.util.Objects;

/**
 * @author Pierre Arvy {@literal <pierre.arvy at artelys.com>}
 * @author Jeanne Archambault {@literal <jeanne.archambault at artelys.com>}
 * @author Martin Debouté {@literal <martin.deboute at artelys.com>}
 * @author Amine Makhen {@literal <amine.makhen at artelys.com>}
 */
public class KnitroSolverParameters implements AcSolverParameters {

    public static final String DEFAULT_LOG_FILE_NAME = "Logs.txt";
    public static final int DEFAULT_GRADIENT_COMPUTATION_MODE = 1; // Specifies how the Jacobian matrix is computed
    public static final int DEFAULT_GRADIENT_USER_ROUTINE = 2; // If the user chooses to pass the exact Jacobian to knitro, specifies the sparsity pattern for the Jacobian matrix.
    public static final int DEFAULT_HESSIAN_COMPUTATION_MODE = 6; // Specifies how the Hessian matrix is computed. 6 means that the Hessian is approximated using the L-BFGS method, which is a quasi-Newton method.
    public static final double DEFAULT_LOWER_VOLTAGE_BOUND = 0.5; // Lower bound for voltage magnitude
    public static final double DEFAULT_UPPER_VOLTAGE_BOUND = 1.5; // Upper bound for voltage magnitude
<<<<<<< HEAD
    public static final int DEFAULT_MAX_ITERATIONS = 400;
    public static final double DEFAULT_STOPPING_CRITERIA = Math.pow(10, -6);
    public static final StateVectorScalingMode DEFAULT_STATE_VECTOR_SCALING_MODE = StateVectorScalingMode.NONE;
    public static final boolean ALWAYS_UPDATE_NETWORK_DEFAULT_VALUE = true;
    public static final boolean CHECK_LOAD_FLOW_SOLUTION_DEFAULT_VALUE = false; // If the solver converges, launches a load flow taking into account slack variable results to check if the solution is a real load flow solution
    public static final KnitroSolverType DEFAULT_KNITRO_SOLVER_TYPE = KnitroSolverType.STANDARD;
    public static final double DEFAULT_WEIGHT_SLACK_V = 10.0;
    public static final double DEFAULT_WEIGHT_SLACK_P = 1.0;
    public static final double DEFAULT_WEIGHT_SLACK_Q = 1.0;
    public KnitroSolverType knitroSolverType = DEFAULT_KNITRO_SOLVER_TYPE;
=======
    public static final int DEFAULT_MAX_ITERATIONS = 200;
    public static final double DEFAULT_RELATIVE_FEASIBILITY_STOPPING_CRITERIA = Math.pow(10, -6);
    public static final double DEFAULT_ABSOLUTE_FEASIBILITY_STOPPING_CRITERIA = Math.pow(10, -3);
    public static final double DEFAULT_RELATIVE_OPTIMALITY_STOPPING_CRITERIA = Math.pow(10, -6);
    public static final double DEFAULT_ABSOLUTE_OPTIMALITY_STOPPING_CRITERIA = Math.pow(10, -3);
    public static final double DEFAULT_SLACK_THRESHOLD = Math.pow(10, -6);
    public static final StateVectorScalingMode DEFAULT_STATE_VECTOR_SCALING_MODE = StateVectorScalingMode.NONE;
    public static final boolean ALWAYS_UPDATE_NETWORK_DEFAULT_VALUE = false;
    public static final SolverType DEFAULT_SOLVER_TYPE = SolverType.STANDARD;
    public static final int DEFAULT_THREAD_NUMBER = -1;

>>>>>>> 94aadbb1
    private StateVectorScalingMode stateVectorScalingMode = DEFAULT_STATE_VECTOR_SCALING_MODE;
    private int lineSearchStateVectorScalingMaxIteration = LineSearchStateVectorScaling.DEFAULT_MAX_ITERATION;
    private double lineSearchStateVectorScalingStepFold = LineSearchStateVectorScaling.DEFAULT_STEP_FOLD;
    private double maxVoltageChangeStateVectorScalingMaxDv = MaxVoltageChangeStateVectorScaling.DEFAULT_MAX_DV;
    private double maxVoltageChangeStateVectorScalingMaxDphi = MaxVoltageChangeStateVectorScaling.DEFAULT_MAX_DPHI;
    private int gradientComputationMode = DEFAULT_GRADIENT_COMPUTATION_MODE;
    private int gradientUserRoutine = DEFAULT_GRADIENT_USER_ROUTINE;
<<<<<<< HEAD
=======

    private int hessianComputationMode = DEFAULT_HESSIAN_COMPUTATION_MODE;

>>>>>>> 94aadbb1
    private double lowerVoltageBound = DEFAULT_LOWER_VOLTAGE_BOUND;
    private double upperVoltageBound = DEFAULT_UPPER_VOLTAGE_BOUND;
    private boolean alwaysUpdateNetwork = ALWAYS_UPDATE_NETWORK_DEFAULT_VALUE;
    private boolean checkLoadFlowSolution = CHECK_LOAD_FLOW_SOLUTION_DEFAULT_VALUE;
    private int maxIterations = DEFAULT_MAX_ITERATIONS;
<<<<<<< HEAD
    private double convEps = DEFAULT_STOPPING_CRITERIA;
    private int hessianComputationMode = DEFAULT_HESSIAN_COMPUTATION_MODE;
    private String logFileName = DEFAULT_LOG_FILE_NAME;
    private KnitroWritter knitroWritter;
    private double weightSlackV = DEFAULT_WEIGHT_SLACK_V;
    private double weightSlackP = DEFAULT_WEIGHT_SLACK_P;
    private double weightSlackQ = DEFAULT_WEIGHT_SLACK_Q;
    private boolean withVSlacks = true;
    private boolean withPQSlacks = true;

    public KnitroSolverParameters(KnitroWritter knitroWritter) {
        this.knitroWritter = knitroWritter;
    }

    public KnitroSolverParameters() {
        this.knitroWritter = new KnitroWritter("Logs.txt");
    }
=======

    private double relConvEps = DEFAULT_RELATIVE_FEASIBILITY_STOPPING_CRITERIA;

    private double absConvEps = DEFAULT_ABSOLUTE_FEASIBILITY_STOPPING_CRITERIA;

    private double relOptEps = DEFAULT_RELATIVE_OPTIMALITY_STOPPING_CRITERIA;

    private double absOptEps = DEFAULT_ABSOLUTE_OPTIMALITY_STOPPING_CRITERIA;

    private double slackThreshold = DEFAULT_SLACK_THRESHOLD; // threshold indicating if a slack is active or not after optimization

    private SolverType solverType = DEFAULT_SOLVER_TYPE;

    private int threadNumber = DEFAULT_THREAD_NUMBER; // Specifies the number of threads used by the solver. -1 lets the solver decide
>>>>>>> 94aadbb1

    public int getGradientComputationMode() {
        return gradientComputationMode;
    }

    public KnitroSolverParameters setGradientComputationMode(int gradientComputationMode) {
        if (gradientComputationMode < 1 || gradientComputationMode > 3) {
            throw new IllegalArgumentException("Knitro gradient computation mode must be between 1 and 3");
        }
        this.gradientComputationMode = gradientComputationMode;
        return this;
    }

    public int getGradientUserRoutine() {
        return gradientUserRoutine;
    }

    public KnitroSolverParameters setGradientUserRoutine(int gradientUserRoutine) {
        if (gradientUserRoutine < 1 || gradientUserRoutine > 2) {
            throw new IllegalArgumentException("User routine must be between 1 and 2");
        }
        this.gradientUserRoutine = gradientUserRoutine;
        return this;
    }

    public int getHessianComputationMode() {
        return hessianComputationMode;
    }

    public KnitroSolverParameters setHessianComputationMode(int hessianComputationMode) {
        if (hessianComputationMode < 1 || hessianComputationMode > 7) {
<<<<<<< HEAD
            throw new IllegalArgumentException("Knitro hessian computation mode must be between 1 and 7. Please refer to the Knitro documentation for more details.");
=======
            throw new IllegalArgumentException("Knitro hessian computation mode must be between 1 and 7");
>>>>>>> 94aadbb1
        }
        this.hessianComputationMode = hessianComputationMode;
        return this;
    }

    public double getLowerVoltageBound() {
        return lowerVoltageBound;
    }

    public KnitroSolverParameters setLowerVoltageBound(double lowerVoltageBound) {
        if (lowerVoltageBound < 0) {
            throw new IllegalArgumentException("Realistic voltage bounds must strictly greater than 0");
        }
        this.lowerVoltageBound = lowerVoltageBound;
        return this;
    }

    public double getUpperVoltageBound() {
        return upperVoltageBound;
    }

    public KnitroSolverParameters setUpperVoltageBound(double upperVoltageBound) {
        if (upperVoltageBound < 0) {
            throw new IllegalArgumentException("Realistic voltage bounds must strictly greater than 0");
        }
        if (upperVoltageBound <= lowerVoltageBound) {
            throw new IllegalArgumentException("Realistic voltage upper bounds must greater than lower bounds");
        }
        this.upperVoltageBound = upperVoltageBound;
        return this;
    }

    public StateVectorScalingMode getStateVectorScalingMode() {
        return stateVectorScalingMode;
    }

    public KnitroSolverParameters setStateVectorScalingMode(StateVectorScalingMode stateVectorScalingMode) {
        this.stateVectorScalingMode = Objects.requireNonNull(stateVectorScalingMode);
        return this;
    }

    public boolean isAlwaysUpdateNetwork() {
        return alwaysUpdateNetwork;
    }

    public KnitroSolverParameters setAlwaysUpdateNetwork(boolean alwaysUpdateNetwork) {
        this.alwaysUpdateNetwork = alwaysUpdateNetwork;
        return this;
    }

    public boolean isCheckLoadFlowSolution() {
        return checkLoadFlowSolution;
    }

    public KnitroSolverParameters setCheckLoadFlowSolution(boolean checkLoadFlowSolution) {
        this.checkLoadFlowSolution = checkLoadFlowSolution;
        return this;
    }

    public int getLineSearchStateVectorScalingMaxIteration() {
        return lineSearchStateVectorScalingMaxIteration;
    }

    public KnitroSolverParameters setLineSearchStateVectorScalingMaxIteration(int lineSearchStateVectorScalingMaxIteration) {
        this.lineSearchStateVectorScalingMaxIteration = lineSearchStateVectorScalingMaxIteration;
        return this;

    }

    public double getLineSearchStateVectorScalingStepFold() {
        return lineSearchStateVectorScalingStepFold;
    }

    public KnitroSolverParameters setLineSearchStateVectorScalingStepFold(double lineSearchStateVectorScalingStepFold) {
        this.lineSearchStateVectorScalingStepFold = lineSearchStateVectorScalingStepFold;
        return this;
    }

    public double getMaxVoltageChangeStateVectorScalingMaxDv() {
        return maxVoltageChangeStateVectorScalingMaxDv;
    }

    public KnitroSolverParameters setMaxVoltageChangeStateVectorScalingMaxDv(double maxVoltageChangeStateVectorScalingMaxDv) {
        this.maxVoltageChangeStateVectorScalingMaxDv = maxVoltageChangeStateVectorScalingMaxDv;
        return this;
    }

    public double getMaxVoltageChangeStateVectorScalingMaxDphi() {
        return maxVoltageChangeStateVectorScalingMaxDphi;
    }

    public KnitroSolverParameters setMaxVoltageChangeStateVectorScalingMaxDphi(double maxVoltageChangeStateVectorScalingMaxDphi) {
        this.maxVoltageChangeStateVectorScalingMaxDphi = maxVoltageChangeStateVectorScalingMaxDphi;
        return this;
    }

    public int getMaxIterations() {
        return maxIterations;
    }

    public KnitroSolverParameters setMaxIterations(int maxIterations) {
        this.maxIterations = maxIterations;
        return this;
    }

    public double getRelConvEps() {
        return relConvEps;
    }

    public KnitroSolverParameters setRelConvEps(double relConvEps) {
        this.relConvEps = relConvEps;
        return this;
    }

    public double getAbsConvEps() {
        return absConvEps;
    }

    public KnitroSolverParameters setAbsConvEps(double absConvEps) {
        this.absConvEps = absConvEps;
        return this;
    }

    public double getRelOptEps() {
        return relOptEps;
    }

    public KnitroSolverParameters setRelOptEps(double relOptEps) {
        this.relOptEps = relOptEps;
        return this;
    }

    public double getAbsOptEps() {
        return absOptEps;
    }

    public KnitroSolverParameters setAbsOptEps(double absOptEps) {
        this.absOptEps = absOptEps;
        return this;
    }

    public double getSlackThreshold() {
        return slackThreshold;
    }

    public KnitroSolverParameters setSlackThreshold(double slackThreshold) {
        if (slackThreshold <= 0) {
            throw new IllegalArgumentException("Slack value threshold must be strictly greater than 0");
        }
        this.slackThreshold = slackThreshold;
        return this;
    }

    public SolverType getSolverType() {
        return solverType;
    }

    public KnitroSolverParameters setSolverType(SolverType knitroSolverType) {
        this.solverType = Objects.requireNonNull(knitroSolverType);
        return this;
    }

    public int getThreadNumber() {
        return threadNumber;
    }

    public KnitroSolverParameters setThreadNumber(int threadNumber) {
        if (this.threadNumber < -1) {
            throw new IllegalArgumentException("Thread number must be greater than or equal to -1");
        }
        this.threadNumber = threadNumber;
        return this;
    }

    public KnitroSolverType getKnitroSolverType() {
        return knitroSolverType;
    }

    public KnitroSolverParameters setKnitroSolverType(KnitroSolverType knitroSolverType) {
        this.knitroSolverType = Objects.requireNonNull(knitroSolverType);
        return this;
    }

    public KnitroWritter getKnitroWritter() {
        return knitroWritter;
    }

    public KnitroSolverParameters setKnitroWritter(KnitroWritter knitroWritter) {
        this.knitroWritter = knitroWritter;
        return this;
    }

    public double getWeightSlackV() {
        return weightSlackV;
    }

    public KnitroSolverParameters setWeightSlackV(double weightSlackV) {
        this.weightSlackV = weightSlackV;
        return this;
    }

    public double getWeightSlackP() {
        return weightSlackP;
    }

    public KnitroSolverParameters setWeightSlackP(double weightSlackP) {
        this.weightSlackP = weightSlackP;
        return this;
    }

    public double getWeightSlackQ() {
        return weightSlackQ;
    }

    public KnitroSolverParameters setWeightSlackQ(double weightSlackQ) {
        this.weightSlackQ = weightSlackQ;
        return this;
    }

    public boolean isWithVSlacks() {
        return withVSlacks;
    }

    public KnitroSolverParameters setWithVSlacks(boolean withVSlacks) {
        this.withVSlacks = withVSlacks;
        return this;
    }

    public boolean isWithPQSlacks() {
        return withPQSlacks;
    }

    public KnitroSolverParameters setWithPQSlacks(boolean withPQSlacks) {
        this.withPQSlacks = withPQSlacks;
        return this;
    }

    @Override
    public String toString() {
        return "KnitroSolverParameters(" +
                "solverType=" + solverType +
                ", gradientComputationMode=" + gradientComputationMode +
                ", gradientUserRoutine=" + gradientUserRoutine +
                ", hessianComputationMode=" + hessianComputationMode +
                ", relativeFeasibilityStoppingCriteria=" + relConvEps +
                ", absoluteFeasibilityStoppingCriteria=" + absConvEps +
                ", relativeOptimalityStoppingCriteria=" + relOptEps +
                ", absoluteOptimalityStoppingCriteria=" + absOptEps +
                ", optimalityStoppingCriteria=" + relOptEps +
                ", slackThreshold=" + slackThreshold +
                ", minRealisticVoltage=" + lowerVoltageBound +
                ", maxRealisticVoltage=" + upperVoltageBound +
                ", alwaysUpdateNetwork=" + alwaysUpdateNetwork +
                ", checkLoadFlowSolution=" + checkLoadFlowSolution +
                ", maxIterations=" + maxIterations +
<<<<<<< HEAD
                ", knitroSolverType=" + knitroSolverType +
                ')';
    }

    public enum KnitroSolverType {
        STANDARD,
        RESILIENT,
        REACTIVLIMITS,
=======
                ", threadNumber=" + threadNumber +
                ')';
    }

    public enum SolverType {
        STANDARD,
        RELAXED
>>>>>>> 94aadbb1
    }
}<|MERGE_RESOLUTION|>--- conflicted
+++ resolved
@@ -22,24 +22,11 @@
  */
 public class KnitroSolverParameters implements AcSolverParameters {
 
-    public static final String DEFAULT_LOG_FILE_NAME = "Logs.txt";
     public static final int DEFAULT_GRADIENT_COMPUTATION_MODE = 1; // Specifies how the Jacobian matrix is computed
     public static final int DEFAULT_GRADIENT_USER_ROUTINE = 2; // If the user chooses to pass the exact Jacobian to knitro, specifies the sparsity pattern for the Jacobian matrix.
     public static final int DEFAULT_HESSIAN_COMPUTATION_MODE = 6; // Specifies how the Hessian matrix is computed. 6 means that the Hessian is approximated using the L-BFGS method, which is a quasi-Newton method.
     public static final double DEFAULT_LOWER_VOLTAGE_BOUND = 0.5; // Lower bound for voltage magnitude
     public static final double DEFAULT_UPPER_VOLTAGE_BOUND = 1.5; // Upper bound for voltage magnitude
-<<<<<<< HEAD
-    public static final int DEFAULT_MAX_ITERATIONS = 400;
-    public static final double DEFAULT_STOPPING_CRITERIA = Math.pow(10, -6);
-    public static final StateVectorScalingMode DEFAULT_STATE_VECTOR_SCALING_MODE = StateVectorScalingMode.NONE;
-    public static final boolean ALWAYS_UPDATE_NETWORK_DEFAULT_VALUE = true;
-    public static final boolean CHECK_LOAD_FLOW_SOLUTION_DEFAULT_VALUE = false; // If the solver converges, launches a load flow taking into account slack variable results to check if the solution is a real load flow solution
-    public static final KnitroSolverType DEFAULT_KNITRO_SOLVER_TYPE = KnitroSolverType.STANDARD;
-    public static final double DEFAULT_WEIGHT_SLACK_V = 10.0;
-    public static final double DEFAULT_WEIGHT_SLACK_P = 1.0;
-    public static final double DEFAULT_WEIGHT_SLACK_Q = 1.0;
-    public KnitroSolverType knitroSolverType = DEFAULT_KNITRO_SOLVER_TYPE;
-=======
     public static final int DEFAULT_MAX_ITERATIONS = 200;
     public static final double DEFAULT_RELATIVE_FEASIBILITY_STOPPING_CRITERIA = Math.pow(10, -6);
     public static final double DEFAULT_ABSOLUTE_FEASIBILITY_STOPPING_CRITERIA = Math.pow(10, -3);
@@ -51,44 +38,29 @@
     public static final SolverType DEFAULT_SOLVER_TYPE = SolverType.STANDARD;
     public static final int DEFAULT_THREAD_NUMBER = -1;
 
->>>>>>> 94aadbb1
     private StateVectorScalingMode stateVectorScalingMode = DEFAULT_STATE_VECTOR_SCALING_MODE;
+
     private int lineSearchStateVectorScalingMaxIteration = LineSearchStateVectorScaling.DEFAULT_MAX_ITERATION;
+
     private double lineSearchStateVectorScalingStepFold = LineSearchStateVectorScaling.DEFAULT_STEP_FOLD;
+
     private double maxVoltageChangeStateVectorScalingMaxDv = MaxVoltageChangeStateVectorScaling.DEFAULT_MAX_DV;
+
     private double maxVoltageChangeStateVectorScalingMaxDphi = MaxVoltageChangeStateVectorScaling.DEFAULT_MAX_DPHI;
+
     private int gradientComputationMode = DEFAULT_GRADIENT_COMPUTATION_MODE;
+
     private int gradientUserRoutine = DEFAULT_GRADIENT_USER_ROUTINE;
-<<<<<<< HEAD
-=======
 
     private int hessianComputationMode = DEFAULT_HESSIAN_COMPUTATION_MODE;
 
->>>>>>> 94aadbb1
     private double lowerVoltageBound = DEFAULT_LOWER_VOLTAGE_BOUND;
+
     private double upperVoltageBound = DEFAULT_UPPER_VOLTAGE_BOUND;
+
     private boolean alwaysUpdateNetwork = ALWAYS_UPDATE_NETWORK_DEFAULT_VALUE;
-    private boolean checkLoadFlowSolution = CHECK_LOAD_FLOW_SOLUTION_DEFAULT_VALUE;
+
     private int maxIterations = DEFAULT_MAX_ITERATIONS;
-<<<<<<< HEAD
-    private double convEps = DEFAULT_STOPPING_CRITERIA;
-    private int hessianComputationMode = DEFAULT_HESSIAN_COMPUTATION_MODE;
-    private String logFileName = DEFAULT_LOG_FILE_NAME;
-    private KnitroWritter knitroWritter;
-    private double weightSlackV = DEFAULT_WEIGHT_SLACK_V;
-    private double weightSlackP = DEFAULT_WEIGHT_SLACK_P;
-    private double weightSlackQ = DEFAULT_WEIGHT_SLACK_Q;
-    private boolean withVSlacks = true;
-    private boolean withPQSlacks = true;
-
-    public KnitroSolverParameters(KnitroWritter knitroWritter) {
-        this.knitroWritter = knitroWritter;
-    }
-
-    public KnitroSolverParameters() {
-        this.knitroWritter = new KnitroWritter("Logs.txt");
-    }
-=======
 
     private double relConvEps = DEFAULT_RELATIVE_FEASIBILITY_STOPPING_CRITERIA;
 
@@ -103,7 +75,6 @@
     private SolverType solverType = DEFAULT_SOLVER_TYPE;
 
     private int threadNumber = DEFAULT_THREAD_NUMBER; // Specifies the number of threads used by the solver. -1 lets the solver decide
->>>>>>> 94aadbb1
 
     public int getGradientComputationMode() {
         return gradientComputationMode;
@@ -135,11 +106,7 @@
 
     public KnitroSolverParameters setHessianComputationMode(int hessianComputationMode) {
         if (hessianComputationMode < 1 || hessianComputationMode > 7) {
-<<<<<<< HEAD
-            throw new IllegalArgumentException("Knitro hessian computation mode must be between 1 and 7. Please refer to the Knitro documentation for more details.");
-=======
             throw new IllegalArgumentException("Knitro hessian computation mode must be between 1 and 7");
->>>>>>> 94aadbb1
         }
         this.hessianComputationMode = hessianComputationMode;
         return this;
@@ -190,15 +157,6 @@
         return this;
     }
 
-    public boolean isCheckLoadFlowSolution() {
-        return checkLoadFlowSolution;
-    }
-
-    public KnitroSolverParameters setCheckLoadFlowSolution(boolean checkLoadFlowSolution) {
-        this.checkLoadFlowSolution = checkLoadFlowSolution;
-        return this;
-    }
-
     public int getLineSearchStateVectorScalingMaxIteration() {
         return lineSearchStateVectorScalingMaxIteration;
     }
@@ -311,69 +269,6 @@
             throw new IllegalArgumentException("Thread number must be greater than or equal to -1");
         }
         this.threadNumber = threadNumber;
-        return this;
-    }
-
-    public KnitroSolverType getKnitroSolverType() {
-        return knitroSolverType;
-    }
-
-    public KnitroSolverParameters setKnitroSolverType(KnitroSolverType knitroSolverType) {
-        this.knitroSolverType = Objects.requireNonNull(knitroSolverType);
-        return this;
-    }
-
-    public KnitroWritter getKnitroWritter() {
-        return knitroWritter;
-    }
-
-    public KnitroSolverParameters setKnitroWritter(KnitroWritter knitroWritter) {
-        this.knitroWritter = knitroWritter;
-        return this;
-    }
-
-    public double getWeightSlackV() {
-        return weightSlackV;
-    }
-
-    public KnitroSolverParameters setWeightSlackV(double weightSlackV) {
-        this.weightSlackV = weightSlackV;
-        return this;
-    }
-
-    public double getWeightSlackP() {
-        return weightSlackP;
-    }
-
-    public KnitroSolverParameters setWeightSlackP(double weightSlackP) {
-        this.weightSlackP = weightSlackP;
-        return this;
-    }
-
-    public double getWeightSlackQ() {
-        return weightSlackQ;
-    }
-
-    public KnitroSolverParameters setWeightSlackQ(double weightSlackQ) {
-        this.weightSlackQ = weightSlackQ;
-        return this;
-    }
-
-    public boolean isWithVSlacks() {
-        return withVSlacks;
-    }
-
-    public KnitroSolverParameters setWithVSlacks(boolean withVSlacks) {
-        this.withVSlacks = withVSlacks;
-        return this;
-    }
-
-    public boolean isWithPQSlacks() {
-        return withPQSlacks;
-    }
-
-    public KnitroSolverParameters setWithPQSlacks(boolean withPQSlacks) {
-        this.withPQSlacks = withPQSlacks;
         return this;
     }
 
@@ -393,25 +288,14 @@
                 ", minRealisticVoltage=" + lowerVoltageBound +
                 ", maxRealisticVoltage=" + upperVoltageBound +
                 ", alwaysUpdateNetwork=" + alwaysUpdateNetwork +
-                ", checkLoadFlowSolution=" + checkLoadFlowSolution +
                 ", maxIterations=" + maxIterations +
-<<<<<<< HEAD
-                ", knitroSolverType=" + knitroSolverType +
-                ')';
-    }
-
-    public enum KnitroSolverType {
-        STANDARD,
-        RESILIENT,
-        REACTIVLIMITS,
-=======
                 ", threadNumber=" + threadNumber +
                 ')';
     }
 
     public enum SolverType {
         STANDARD,
-        RELAXED
->>>>>>> 94aadbb1
+        RELAXED,
+        REACTIVLIMITS,
     }
 }