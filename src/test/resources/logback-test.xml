<?xml version="1.0" encoding="UTF-8"?>
<!--

    Copyright (c) 2024, Artelys (http://www.artelys.com)
    This Source Code Form is subject to the terms of the Mozilla Public
    License, v. 2.0. If a copy of the MPL was not distributed with this
    file, You can obtain one at http://mozilla.org/MPL/2.0/.

-->
<configuration>
    <appender name="STDOUT" class="ch.qos.logback.core.ConsoleAppender">
        <encoder>
            <pattern>%-5p %d{HH:mm:ss.SSS} %-20C{1} | %m%n</pattern>
        </encoder>
    </appender>

    <appender name="ROLLING" class="ch.qos.logback.core.rolling.RollingFileAppender">
        <file>D:/Documents/La_Doc/logrte1888.log</file> <!-- Chemin sans espace recommandé -->

        <rollingPolicy class="ch.qos.logback.core.rolling.TimeBasedRollingPolicy">
            <!-- Modèle pour les fichiers archivés -->
            <fileNamePattern>D:/Documents/La_Doc/logrte1888.%d{yyyy-MM-dd}.log</fileNamePattern>
            <maxHistory>30</maxHistory>
        </rollingPolicy>

        <encoder>
            <pattern>%d{yyyy-MM-dd HH:mm:ss} %-5level %logger{36} - %msg%n</pattern>
        </encoder>
    </appender>

<<<<<<< HEAD
    <root level="INFO">
=======
    <root level="TRACE">
>>>>>>> 12f74c17
        <appender-ref ref="ROLLING" />
        <appender-ref ref="STDOUT" />
    </root>
</configuration><|MERGE_RESOLUTION|>--- conflicted
+++ resolved
@@ -28,11 +28,7 @@
         </encoder>
     </appender>
 
-<<<<<<< HEAD
-    <root level="INFO">
-=======
     <root level="TRACE">
->>>>>>> 12f74c17
         <appender-ref ref="ROLLING" />
         <appender-ref ref="STDOUT" />
     </root>
