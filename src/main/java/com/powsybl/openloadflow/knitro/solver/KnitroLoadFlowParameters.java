/**
 * Copyright (c) 2024, Artelys (http://www.artelys.com/)
 * This Source Code Form is subject to the terms of the Mozilla Public
 * License, v. 2.0. If a copy of the MPL was not distributed with this
 * file, You can obtain one at http://mozilla.org/MPL/2.0/.
 * SPDX-License-Identifier: MPL-2.0
 */
package com.powsybl.openloadflow.knitro.solver;

import com.powsybl.commons.extensions.AbstractExtension;
import com.powsybl.loadflow.LoadFlowParameters;

/**
 * @author Jeanne Archambault {@literal <jeanne.archambault at artelys.com>}
 * @author Martin Debouté {@literal <martin.deboute at artelys.com>}
 * @author Amine Makhen {@literal <amine.makhen at artelys.com>}
 */
public class KnitroLoadFlowParameters extends AbstractExtension<LoadFlowParameters> {

    private int gradientComputationMode = KnitroSolverParameters.DEFAULT_GRADIENT_COMPUTATION_MODE;
    private int gradientUserRoutine = KnitroSolverParameters.DEFAULT_GRADIENT_USER_ROUTINE;
    private int hessianComputationMode = KnitroSolverParameters.DEFAULT_HESSIAN_COMPUTATION_MODE;
    private double lowerVoltageBound = KnitroSolverParameters.DEFAULT_LOWER_VOLTAGE_BOUND;
    private double upperVoltageBound = KnitroSolverParameters.DEFAULT_UPPER_VOLTAGE_BOUND;
    private int maxIterations = KnitroSolverParameters.DEFAULT_MAX_ITERATIONS;
<<<<<<< HEAD
    private double convEps = KnitroSolverParameters.DEFAULT_STOPPING_CRITERIA;
    private boolean alwaysUpdateNetwork = KnitroSolverParameters.ALWAYS_UPDATE_NETWORK_DEFAULT_VALUE;
    private boolean checkLoadFlowSolution = KnitroSolverParameters.CHECK_LOAD_FLOW_SOLUTION_DEFAULT_VALUE;
    private KnitroSolverParameters.KnitroSolverType knitroSolverType = KnitroSolverParameters.DEFAULT_KNITRO_SOLVER_TYPE;
    private KnitroWritter knitroWritter;
    private double slackPenalV = KnitroSolverParameters.DEFAULT_WEIGHT_SLACK_V;
    private double slackPenalP = KnitroSolverParameters.DEFAULT_WEIGHT_SLACK_P;
    private double slackPenalQ = KnitroSolverParameters.DEFAULT_WEIGHT_SLACK_Q;
    private boolean withPenalV = true;
    private boolean withPenalPQ = true;

    public KnitroLoadFlowParameters(KnitroWritter knitroWritter) {
        this.knitroWritter = knitroWritter;
    }

    public KnitroLoadFlowParameters() {
        this.knitroWritter = new KnitroWritter("Logs.txt");
    }
=======
    private double relConvEps = KnitroSolverParameters.DEFAULT_RELATIVE_FEASIBILITY_STOPPING_CRITERIA;
    private double absConvEps = KnitroSolverParameters.DEFAULT_ABSOLUTE_FEASIBILITY_STOPPING_CRITERIA;
    private double relOptEps = KnitroSolverParameters.DEFAULT_RELATIVE_OPTIMALITY_STOPPING_CRITERIA;
    private double absOptEps = KnitroSolverParameters.DEFAULT_ABSOLUTE_OPTIMALITY_STOPPING_CRITERIA;
    private double slackThreshold = KnitroSolverParameters.DEFAULT_SLACK_THRESHOLD;
    private KnitroSolverParameters.SolverType knitroSolverType = KnitroSolverParameters.DEFAULT_SOLVER_TYPE;
    private int threadNumber = KnitroSolverParameters.DEFAULT_THREAD_NUMBER;
>>>>>>> 94aadbb1

    public int getGradientComputationMode() {
        return gradientComputationMode;
    }

    public KnitroLoadFlowParameters setGradientComputationMode(int gradientComputationMode) {
        if (gradientComputationMode < 1 || gradientComputationMode > 3) {
            throw new IllegalArgumentException("Gradient mode must be between 1 and 3");
        }
        this.gradientComputationMode = gradientComputationMode;
        return this;
    }

    public boolean isAlwaysUpdateNetwork() {
        return alwaysUpdateNetwork;
    }

    public KnitroLoadFlowParameters setAlwaysUpdateNetwork(boolean alwaysUpdateNetwork) {
        this.alwaysUpdateNetwork = alwaysUpdateNetwork;
        return this;
    }

    public boolean isCheckLoadFlowSolution() {
        return checkLoadFlowSolution;
    }

    public KnitroLoadFlowParameters setCheckLoadFlowSolution(boolean checkLoadFlowSolution) {
        this.checkLoadFlowSolution = checkLoadFlowSolution;
        return this;
    }

    public int getGradientUserRoutine() {
        return gradientUserRoutine;
    }

    public KnitroLoadFlowParameters setGradientUserRoutine(int gradientUserRoutine) {
        if (gradientUserRoutine < 1 || gradientUserRoutine > 2) {
            throw new IllegalArgumentException("User routine must be between 1 and 2");
        }
        this.gradientUserRoutine = gradientUserRoutine;
        return this;
    }

    public int getHessianComputationMode() {
        return hessianComputationMode;
    }

    public KnitroLoadFlowParameters setHessianComputationMode(int hessianComputationMode) {
        if (hessianComputationMode < 1 || hessianComputationMode > 7) {
            throw new IllegalArgumentException("Hessian computation mode must be between 1 and 7");
        }
        this.hessianComputationMode = hessianComputationMode;
        return this;
    }

    public double getLowerVoltageBound() {
        return lowerVoltageBound;
    }

    public KnitroLoadFlowParameters setLowerVoltageBound(double lowerVoltageBound) {
        if (lowerVoltageBound < 0) {
            throw new IllegalArgumentException("Realistic voltage bounds must strictly greater than 0");
        }
        this.lowerVoltageBound = lowerVoltageBound;
        return this;
    }

    public double getUpperVoltageBound() {
        return upperVoltageBound;
    }

    public KnitroLoadFlowParameters setUpperVoltageBound(double upperVoltageBound) {
        if (upperVoltageBound < 0) {
            throw new IllegalArgumentException("Realistic voltage bounds must strictly greater than 0");
        }
        if (upperVoltageBound <= lowerVoltageBound) {
            throw new IllegalArgumentException("Realistic voltage upper bounds must greater than lower bounds");
        }
        this.upperVoltageBound = upperVoltageBound;
        return this;
    }

    public int getMaxIterations() {
        return maxIterations;
    }

    public KnitroLoadFlowParameters setMaxIterations(int maxIterations) {
        if (maxIterations < 0) {
            throw new IllegalArgumentException("Max iterations parameter must be greater than 0");
        }
        this.maxIterations = maxIterations;
        return this;
    }

    public double getRelConvEps() {
        return relConvEps;
    }

    public KnitroLoadFlowParameters setRelConvEps(double relConvEps) {
        if (relConvEps <= 0) {
            throw new IllegalArgumentException("Relative feasibility stopping criteria must be strictly greater than 0");
        }
        this.relConvEps = relConvEps;
        return this;
    }

    public double getAbsConvEps() {
        return absConvEps;
    }

    public KnitroLoadFlowParameters setAbsConvEps(double absConvEps) {
        if (absConvEps <= 0) {
            throw new IllegalArgumentException("Absolute feasibility stopping criteria must be strictly greater than 0");
        }
        this.absConvEps = absConvEps;
        return this;
    }

    public double getRelOptEps() {
        return relOptEps;
    }

    public KnitroLoadFlowParameters setRelOptEps(double relOptEps) {
        if (relOptEps <= 0) {
            throw new IllegalArgumentException("Relative optimality stopping criteria must be strictly greater than 0");
        }
        this.relOptEps = relOptEps;
        return this;
    }

    public double getAbsOptEps() {
        return absOptEps;
    }

    public KnitroLoadFlowParameters setAbsOptEps(double absOptEps) {
        if (absOptEps <= 0) {
            throw new IllegalArgumentException("Absolute optimality stopping criteria must be strictly greater than 0");
        }
        this.absOptEps = absOptEps;
        return this;
    }

    public double getSlackThreshold() {
        return slackThreshold;
    }

    public KnitroLoadFlowParameters setSlackThreshold(double slackThreshold) {
        if (slackThreshold <= 0) {
            throw new IllegalArgumentException("Slack value threshold must be strictly greater than 0");
        }
        this.slackThreshold = slackThreshold;
        return this;
    }

    public KnitroSolverParameters.SolverType getKnitroSolverType() {
        return knitroSolverType;
    }

    public KnitroLoadFlowParameters setKnitroSolverType(KnitroSolverParameters.SolverType knitroSolverType) {
        this.knitroSolverType = knitroSolverType;
        return this;
    }

    public int getThreadNumber() {
        return threadNumber;
    }

    public KnitroLoadFlowParameters setThreadNumber(int threadNumber) {
        if (threadNumber < -1) {
            throw new IllegalArgumentException("Thread number must be greater than or equal to -1");
        }
        this.threadNumber = threadNumber;
        return this;
    }

    public KnitroSolverParameters.KnitroSolverType getKnitroSolverType() {
        return knitroSolverType;
    }

    public KnitroLoadFlowParameters setKnitroSolverType(KnitroSolverParameters.KnitroSolverType knitroSolverType) {
        this.knitroSolverType = knitroSolverType;
        return this;
    }

    public KnitroWritter getKnitroWritter() {
        return knitroWritter;
    }

    public KnitroLoadFlowParameters setKnitroWritter(KnitroWritter knitroWritter) {
        this.knitroWritter = knitroWritter;
        return this;
    }

    public double getSlackPenalV() {
        return slackPenalV;
    }

    public KnitroLoadFlowParameters setSlackPenalV(double slackPenalV) {
        this.slackPenalV = slackPenalV;
        return this;
    }

    public double getSlackPenalP() {
        return slackPenalP;
    }

    public KnitroLoadFlowParameters setSlackPenalP(double slackPenalP) {
        this.slackPenalP = slackPenalP;
        return this;
    }

    public double getSlackPenalQ() {
        return slackPenalQ;
    }

    public KnitroLoadFlowParameters setSlackPenalQ(double slackPenalQ) {
        this.slackPenalQ = slackPenalQ;
        return this;
    }

    public boolean isWithPenalV() {
        return withPenalV;
    }

    public void setWithPenalV(boolean withPenalV) {
        this.withPenalV = withPenalV;
    }

    public boolean isWithPenalPQ() {
        return withPenalPQ;
    }

    public void setWithPenalPQ(boolean withPenalPQ) {
        this.withPenalPQ = withPenalPQ;
    }

    @Override
    public String getName() {
        return "knitro-load-flow-parameters";
    }
}<|MERGE_RESOLUTION|>--- conflicted
+++ resolved
@@ -23,26 +23,6 @@
     private double lowerVoltageBound = KnitroSolverParameters.DEFAULT_LOWER_VOLTAGE_BOUND;
     private double upperVoltageBound = KnitroSolverParameters.DEFAULT_UPPER_VOLTAGE_BOUND;
     private int maxIterations = KnitroSolverParameters.DEFAULT_MAX_ITERATIONS;
-<<<<<<< HEAD
-    private double convEps = KnitroSolverParameters.DEFAULT_STOPPING_CRITERIA;
-    private boolean alwaysUpdateNetwork = KnitroSolverParameters.ALWAYS_UPDATE_NETWORK_DEFAULT_VALUE;
-    private boolean checkLoadFlowSolution = KnitroSolverParameters.CHECK_LOAD_FLOW_SOLUTION_DEFAULT_VALUE;
-    private KnitroSolverParameters.KnitroSolverType knitroSolverType = KnitroSolverParameters.DEFAULT_KNITRO_SOLVER_TYPE;
-    private KnitroWritter knitroWritter;
-    private double slackPenalV = KnitroSolverParameters.DEFAULT_WEIGHT_SLACK_V;
-    private double slackPenalP = KnitroSolverParameters.DEFAULT_WEIGHT_SLACK_P;
-    private double slackPenalQ = KnitroSolverParameters.DEFAULT_WEIGHT_SLACK_Q;
-    private boolean withPenalV = true;
-    private boolean withPenalPQ = true;
-
-    public KnitroLoadFlowParameters(KnitroWritter knitroWritter) {
-        this.knitroWritter = knitroWritter;
-    }
-
-    public KnitroLoadFlowParameters() {
-        this.knitroWritter = new KnitroWritter("Logs.txt");
-    }
-=======
     private double relConvEps = KnitroSolverParameters.DEFAULT_RELATIVE_FEASIBILITY_STOPPING_CRITERIA;
     private double absConvEps = KnitroSolverParameters.DEFAULT_ABSOLUTE_FEASIBILITY_STOPPING_CRITERIA;
     private double relOptEps = KnitroSolverParameters.DEFAULT_RELATIVE_OPTIMALITY_STOPPING_CRITERIA;
@@ -50,7 +30,6 @@
     private double slackThreshold = KnitroSolverParameters.DEFAULT_SLACK_THRESHOLD;
     private KnitroSolverParameters.SolverType knitroSolverType = KnitroSolverParameters.DEFAULT_SOLVER_TYPE;
     private int threadNumber = KnitroSolverParameters.DEFAULT_THREAD_NUMBER;
->>>>>>> 94aadbb1
 
     public int getGradientComputationMode() {
         return gradientComputationMode;
@@ -61,24 +40,6 @@
             throw new IllegalArgumentException("Gradient mode must be between 1 and 3");
         }
         this.gradientComputationMode = gradientComputationMode;
-        return this;
-    }
-
-    public boolean isAlwaysUpdateNetwork() {
-        return alwaysUpdateNetwork;
-    }
-
-    public KnitroLoadFlowParameters setAlwaysUpdateNetwork(boolean alwaysUpdateNetwork) {
-        this.alwaysUpdateNetwork = alwaysUpdateNetwork;
-        return this;
-    }
-
-    public boolean isCheckLoadFlowSolution() {
-        return checkLoadFlowSolution;
-    }
-
-    public KnitroLoadFlowParameters setCheckLoadFlowSolution(boolean checkLoadFlowSolution) {
-        this.checkLoadFlowSolution = checkLoadFlowSolution;
         return this;
     }
 
@@ -226,69 +187,9 @@
         return this;
     }
 
-    public KnitroSolverParameters.KnitroSolverType getKnitroSolverType() {
-        return knitroSolverType;
-    }
-
-    public KnitroLoadFlowParameters setKnitroSolverType(KnitroSolverParameters.KnitroSolverType knitroSolverType) {
-        this.knitroSolverType = knitroSolverType;
-        return this;
-    }
-
-    public KnitroWritter getKnitroWritter() {
-        return knitroWritter;
-    }
-
-    public KnitroLoadFlowParameters setKnitroWritter(KnitroWritter knitroWritter) {
-        this.knitroWritter = knitroWritter;
-        return this;
-    }
-
-    public double getSlackPenalV() {
-        return slackPenalV;
-    }
-
-    public KnitroLoadFlowParameters setSlackPenalV(double slackPenalV) {
-        this.slackPenalV = slackPenalV;
-        return this;
-    }
-
-    public double getSlackPenalP() {
-        return slackPenalP;
-    }
-
-    public KnitroLoadFlowParameters setSlackPenalP(double slackPenalP) {
-        this.slackPenalP = slackPenalP;
-        return this;
-    }
-
-    public double getSlackPenalQ() {
-        return slackPenalQ;
-    }
-
-    public KnitroLoadFlowParameters setSlackPenalQ(double slackPenalQ) {
-        this.slackPenalQ = slackPenalQ;
-        return this;
-    }
-
-    public boolean isWithPenalV() {
-        return withPenalV;
-    }
-
-    public void setWithPenalV(boolean withPenalV) {
-        this.withPenalV = withPenalV;
-    }
-
-    public boolean isWithPenalPQ() {
-        return withPenalPQ;
-    }
-
-    public void setWithPenalPQ(boolean withPenalPQ) {
-        this.withPenalPQ = withPenalPQ;
-    }
-
     @Override
     public String getName() {
         return "knitro-load-flow-parameters";
     }
+
 }